--- conflicted
+++ resolved
@@ -294,18 +294,14 @@
             Defaults to `False`
 
         legend_kw : dict, optional
-<<<<<<< HEAD
-            Keyword arguments to change position and appearance of the legend
-=======
-            Keyword arguments to change position and appearence of the colorbar
+            Keyword arguments to change position and appearance of the colorbar
             or legend respectively
->>>>>>> e7af9b2d
 
             - If 2 colors are passed, a colorbar will be created.
             In this case see `matplotlib.colorbar.Colorbar` for possible
             keywords and their effect
             - Otherwise, a legend will be created.
-            In this case see 'matplotlib.legend.Legend' for possible keywords
+            In this case see `matplotlib.legend.Legend` for possible keywords
             and their effect.
 
             Will only be used if `show_legend` is `True`
@@ -396,18 +392,14 @@
             Defaults to `False`
 
         legend_kw : dict, optional
-<<<<<<< HEAD
-            Keyword arguments to change position and appearance of the legend
-=======
-            Keyword arguments to change position and appearence of the colorbar
+            Keyword arguments to change position and appearance of the colorbar
             or legend respectively
->>>>>>> e7af9b2d
 
             - If 2 colors are passed, a colorbar will be created.
             In this case see `matplotlib.colorbar.Colorbar` for possible
             keywords and their effect
             - Otherwise, a legend will be created.
-            In this case see 'matplotlib.legend.Legend' for possible keywords
+            In this case see `matplotlib.legend.Legend` for possible keywords
             and their effect.
 
             Will only be used if show_legend is `True`
@@ -537,20 +529,15 @@
 
             Defaults to `False`
 
-<<<<<<< HEAD
-        legend_kw : Keyword arguments
-            Keyword arguments to change position and appearance of the legend
-=======
         legend_kw : dict, optional
-            Keyword arguments to change position and appearence of the colorbar
+            Keyword arguments to change position and appearance of the colorbar
             or legend respectively
->>>>>>> e7af9b2d
 
             - If 2 colors are passed, a colorbar will be created.
             In this case see `matplotlib.colorbar.Colorbar` for possible
             keywords and their effect
             - Otherwise, a legend will be created.
-            In this case see 'matplotlib.legend.Legend' for possible keywords
+            In this case see `matplotlib.legend.Legend` for possible keywords
             and their effect.
 
             Will only be used if `show_legend` is `True`
@@ -641,18 +628,14 @@
             Defaults to `False`
 
         legend_kw : dict, optional
-<<<<<<< HEAD
-            Keyword arguments to change position and appearance of the legend
-=======
-            Keyword arguments to change position and appearence of the colorbar
+            Keyword arguments to change position and appearance of the colorbar
             or legend respectively
->>>>>>> e7af9b2d
 
             - If 2 colors are passed, a colorbar will be created.
             In this case see `matplotlib.colorbar.Colorbar` for possible
             keywords and their effect
             - Otherwise, a legend will be created.
-            In this case see 'matplotlib.legend.Legend' for possible keywords
+            In this case see `matplotlib.legend.Legend` for possible keywords
             and their effect.
 
             Will only be used if `show_legend` is `True`
