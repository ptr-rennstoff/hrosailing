# pylint: disable=missing-module-docstring

import csv
from ast import literal_eval
from inspect import getmembers, isfunction

import numpy as np

import hrosailing.pipelinecomponents.modelfunctions as model

from ._basepolardiagram import (
    PolarDiagram,
    PolarDiagramException,
    PolarDiagramInitializationException,
)
from ._plotting import (
    plot_color_gradient,
    plot_convex_hull,
    plot_flat,
    plot_polar,
    plot_surface,
)

MODEL_FUNCTIONS = dict(getmembers(model, isfunction))


class PolarDiagramCurve(PolarDiagram):
    """A class to represent, visualize and work with a polar diagram
    given by a fitted curve/surface.

    Parameters
    ----------
    f : function
        Curve/surface that describes the polar diagram, given as
        a function, with the signature `f(ws, wa, *params) -> bsp`,
<<<<<<< HEAD
        where `ws` and `wa` should be `array_like` of shape `(n,)`.
=======
        where

        - `ws` and `wa` should be `array_like` of shape `(n,)`
        and refer to wind speeds and wind angles
        - `params` is a list of additional parameters
        - `bsp` is `array_like` of shape `(n,)` and contains the resulting
        boat speeds
>>>>>>> ad683892

    params : Sequence
        Optimal parameters for `f`.

    radians : bool, optional
        Specifies if `f` takes the wind angles in radians or degrees.

        Defaults to `False`.

    Raises
    ------
    PolarDiagramInitializationException

        - If `f` is not callable.
        - If `params` contains not enough parameters for `f`.
    """

    def __init__(self, f, *params, radians=False):
        if not callable(f):
            raise PolarDiagramInitializationException("`f` is not callable")

        if not self._check_enough_params(f, params):
            raise PolarDiagramInitializationException(
                "`params` is an incorrect amount of parameters for `f`"
            )

        self._f = f
        self._params = params
        self._rad = radians

    @staticmethod
    def _check_enough_params(func, params):
        try:
            func(1, 1, *params)
            return True
        except (IndexError, TypeError):
            return False

    def __repr__(self):
        return (
            f"PolarDiagramCurve(f={self._f.__name__},"
            f"{self._params}, radians={self._rad})"
        )

    def __call__(self, ws, wa):
        # do not change the input wa
        if isinstance(wa, np.ndarray):
            wa = wa.copy()

        if np.any((ws < 0)):
            raise PolarDiagramException("`ws` is negative")

        if self.radians:
            wa = np.rad2deg(wa)
            wa %= 360
            wa = np.deg2rad(wa)
        else:
            wa %= 360

        return self.curve(ws, wa, *self.parameters)

    @property
    def curve(self):
        """Returns a read only version of `self._f`."""
        return self._f

    @property
    def parameters(self):
        """Returns a read only version of `self._params`."""
        return self._params

    @property
    def radians(self):
        """Returns a read only version of `self._rad`."""
        return self._rad

    def to_csv(self, csv_path):
        """Creates a .csv file with delimiter ':' and the
        following format:

            `PolarDiagramCurve`
            Function: `self.curve.__name__`
            Radians: `self.radians`
            Parameters: `self.parameters`

        Parameters
        ----------
        csv_path : path-like
            Path to a .csv file or where a new .csv file will be created.

        Raises
        ------
        OSError
            If no write permission is given for file.
        """
        with open(csv_path, "w", newline="", encoding="utf-8") as file:
            csv_writer = csv.writer(file, delimiter=":")
            csv_writer.writerow([self.__class__.__name__])
            csv_writer.writerow(["Function"] + [self.curve.__name__])
            csv_writer.writerow(["Radians"] + [str(self.radians)])
            csv_writer.writerow(["Parameters"] + list(self.parameters))

    @classmethod
    def __from_csv__(cls, file):
        csv_reader = csv.reader(file, delimiter=":")
        function = next(csv_reader)[1]
        radians = literal_eval(next(csv_reader)[1])
        params = [literal_eval(value) for value in next(csv_reader)[1:]]

        if function not in MODEL_FUNCTIONS:
            raise PolarDiagramInitializationException(
                f"no valid function, named {function}"
            )

        function = MODEL_FUNCTIONS[function]
        return PolarDiagramCurve(function, *params, radians=radians)

    def symmetrize(self):
        """Constructs a symmetric version of the polar diagram,
        by mirroring it at the 0° - 180° axis and returning a new instance.
        """

        def sym_func(ws, wa, *params):
            y = self._f(ws, wa, *params)
            y_symm = self._f(ws, (360 - wa) % 360, *params)
            return 0.5 * (y + y_symm)

        return PolarDiagramCurve(
            sym_func, *self.parameters, radians=self.radians
        )

    # TODO Add positivity checks for ws in various cases
    def get_slices(self, ws=None, n_steps=None):
        """For given wind speeds, return the slices of the polar diagram
        corresponding to them.

        Slices are equal to `self(w, wa)` where `w` goes through
        the given values in `ws` and `wa` goes through a fixed
        number of angles between 0° and 360°.

        Parameters
        ----------
        ws : tuple of length 2, iterable, int or float, optional
            Slices of the polar diagram given as either

            - a tuple of length 2, specifying an interval of considered
            wind speeds. The amount of slices taken from that interval
            are determined by the parameter `n_steps`,
            - an iterable of specific wind speeds,
            - a single wind speed.
            
            If nothing is passed, it will default to `(0, 20)`.

        n_steps : positive int or float, optional
            Specifies the amount of slices taken from the given
            wind speed interval.

            Will only be used if `ws` is a tuple of length 2.

            If nothing is passed, it will default to `ws[1] - ws[0]`.

        Returns
        -------
        slices : tuple
            Slices of the polar diagram, given as a tuple of length 3,
            consisting of the given wind speeds `ws`, `self.wind_angles`
            (in rad) and a list of arrays containing the
            corresponding boat speeds.

        Raises
        ------
        PolarDiagramException
            If `n_steps` is nonpositive.
        """
        if ws is None:
            ws = (0, 20)

        if isinstance(ws, (int, float)):
            ws = [ws]
        elif isinstance(ws, tuple) and len(ws) == 2:
            if n_steps is None:
                n_steps = int(round(ws[1] - ws[0]))

            if n_steps <= 0:
                raise PolarDiagramException("`n_steps` is nonpositive")

            ws = list(np.linspace(ws[0], ws[1], n_steps))

        wa = np.linspace(0, 360, 1000)
        if self.radians:
            wa = np.deg2rad(wa)

        bsp = [self(np.array([w] * 1000), wa) for w in ws]

        if not self.radians:
            wa = np.deg2rad(wa)

        return ws, wa, bsp

    # pylint: disable=arguments-renamed
    def plot_polar(
        self,
        ws=None,
        n_steps=None,
        ax=None,
        colors=("green", "red"),
        show_legend=False,
        legend_kw=None,
        **plot_kw,
    ):
        """Creates a polar plot of one or more slices of the polar diagram.

        Parameters
        ----------
        ws : tuple of length 2, iterable, int or float, optional
            Slices of the polar diagram given as either

            - a tuple of length 2, specifying an interval of considered
            wind speeds. The amount of slices taken from that interval
            are determined by the parameter `n_steps`,
            - an iterable of specific wind speeds,
            - a single wind speed.

            Slices will then equal `self(w, wa)` where `w` goes through
            the given values in `ws` and `wa` goes through a fixed
            number of angles between 0° and 360°.

            If nothing is passed, it will default to `(0, 20)`.

        n_steps : positive int or float, optional
            Specifies the amount of slices taken from the given
            wind speed interval.

            Will only be used if `ws` is a tuple of length 2.

            If nothing is passed, it will default to `ws[1] - ws[0]`.

        ax : matplotlib.projections.polar.PolarAxes, optional
            Axes instance where the plot will be created.

        colors : color_like or
        sequence of color_likes or (ws, color_like) pairs, optional
            Specifies the colors to be used for the different slices.

            - If a color_like is passed, all slices will be plotted in the
            respective color.
            - If 2 colors are passed, slices will be plotted with a color
            gradient that is determined by the corresponding wind speed.
            - Otherwise the slices will be colored in turn with the specified
            colors or the color `"blue"`, if there are too few colors. The
            order is determined by the corresponding wind speeds.
            - Alternatively one can specify certain slices to be plotted in
            a color out of order by passing a sequence of `(ws, color)` pairs.

            Defaults to `("green", "red")`.

        show_legend : bool, optional
            Specifies whether or not a legend will be shown next to the plot.

            The type of legend depends on the color options.

            If plotted with a color gradient, a `matplotlib.colorbar.Colorbar`
            will be created, otherwise a `matplotlib.legend.Legend` instance.

            Defaults to `False`.

        legend_kw : dict, optional
            Keyword arguments to change position and appearance of the colorbar
            or legend respectively.

            - If 2 colors are passed, a colorbar will be created.
            In this case see `matplotlib.colorbar.Colorbar` for possible
            keywords and their effect.
            - Otherwise, a legend will be created.
            In this case see `matplotlib.legend.Legend` for possible keywords
            and their effect.

            Will only be used if `show_legend` is `True`.

        plot_kw : Keyword arguments
            Keyword arguments to change various appearances of the plot.

            See `matplotlib.axes.Axes.plot` for possible keywords and their
            effects.
        """
        ws, wa, bsp = self.get_slices(ws, n_steps)
        wa = [wa] * len(ws)

        plot_polar(
            ws,
            wa,
            bsp,
            ax,
            colors,
            show_legend,
            legend_kw,
            _lines=True,
            **plot_kw,
        )

    # pylint: disable=arguments-renamed
    def plot_flat(
        self,
        ws=None,
        n_steps=None,
        ax=None,
        colors=("green", "red"),
        show_legend=False,
        legend_kw=None,
        **plot_kw,
    ):
        """Creates a cartesian plot of one or more slices of the polar diagram.

        Parameters
        ----------
        ws : tuple of length 2, iterable, int or float, optional
            Slices of the polar diagram given as either

            - a tuple of length 2, specifying an interval of considered
            wind speeds. The amount of slices taken from that interval
            are determined by the parameter `n_steps`,
            - an iterable of specific wind speeds,
            - a single wind speed.

            Slices will then equal `self(w, wa)` where `w` goes through
            the given values in `ws` and `wa` goes through a fixed
            number of angles between 0° and 360°.

            If nothing is passed, it will default to `(0, 20)`.

        n_steps : positive int or float, optional
            Specifies the amount of slices taken from the given
            wind speed interval.

            Will only be used if `ws` is a tuple of length 2.

            If nothing is passed, it will default to `ws[1] - ws[0]`.

        ax : matplotlib.axes.Axes, optional
            Axes instance where the plot will be created.

        colors : color_like or
        sequence of color_likes or (ws, color_like) pairs, optional
            Specifies the colors to be used for the different slices.

            - If a color_like is passed, all slices will be plotted in the
            respective color.
            - If 2 colors are passed, slices will be plotted with a color
            gradient that is determined by the corresponding wind speed.
            - Otherwise the slices will be colored in turn with the specified
            colors or the color `"blue"`, if there are too few colors. The
            order is determined by the corresponding wind speeds.
            - Alternatively one can specify certain slices to be plotted in
            a color out of order by passing a sequence of `(ws, color)` pairs.

            Defaults to `("green", "red")`.

        show_legend : bool, optional
            Specifies whether or not a legend will be shown next to the plot.

            The type of legend depends on the color options.

            If plotted with a color gradient, a `matplotlib.colorbar.Colorbar`
            will be created, otherwise a `matplotlib.legend.Legend` instance.

            Defaults to `False`.

        legend_kw : dict, optional
            Keyword arguments to change position and appearance of the colorbar
            or legend respectively.

            - If 2 colors are passed, a colorbar will be created.
            In this case see `matplotlib.colorbar.Colorbar` for possible
            keywords and their effect.
            - Otherwise, a legend will be created.
            In this case see `matplotlib.legend.Legend` for possible keywords
            and their effect.

            Will only be used if show_legend is `True`.

        plot_kw : Keyword arguments
            Keyword arguments to change various appearances of the plot.

            See `matplotlib.axes.Axes.plot` for possible keywords and their
            effects.
        """
        ws, wa, bsp = self.get_slices(ws, n_steps)
        wa = [np.rad2deg(wa)] * len(ws)

        plot_flat(
            ws,
            wa,
            bsp,
            ax,
            colors,
            show_legend,
            legend_kw,
            _lines=True,
            **plot_kw,
        )

    def plot_3d(self, ws=None, n_steps=None, ax=None, colors=("green", "red")):
        """Creates a 3d plot of a part of the polar diagram.

        Parameters
        ----------
        ws : tuple of length 2, optional
            A region of the polar diagram given as an interval of
            wind speeds.

            Slices will then equal `self(w, wa)` where `w` goes through
            the given values in `ws` and `wa` goes through a fixed
            number of angles between 0° and 360°.

            If nothing is passed, it will default to `(0, 20)`.

        n_steps : positive int or float, optional
            Specifies the amount of slices taken from the given
            interval in `ws`.

            If nothing is passed, it will default to `100`.

        ax : mpl_toolkits.mplot3d.axes3d.Axes3D, optional
            Axes instance where the plot will be created.

        colors: tuple of two (2) color_likes, optional
            Color pair determining the color gradient with which the
            polar diagram will be plotted.

            Will be determined by the corresponding wind speeds.

            Defaults to `("green", "red")`.
        """
        if n_steps is None:
            n_steps = 100

        ws, wa, bsp = self.get_slices(ws, n_steps)
        bsp = np.array(bsp).T
        ws, wa = np.meshgrid(ws, wa)
        bsp, wa = bsp * np.cos(wa), bsp * np.sin(wa)

        plot_surface(ws, wa, bsp, ax, colors)

    def plot_color_gradient(
        self,
        ws=None,
        n_steps=None,
        ax=None,
        colors=("green", "red"),
        marker=None,
        ms=None,
        show_legend=False,
        **legend_kw,
    ):
        """Creates a 'wind speed vs. wind angle' color gradient plot
        of a part of the polar diagram with respect to the corresponding
        boat speeds.

        Parameters
        ----------
        ws :  tuple of length 3, optional
            A region of the polar diagram given as an interval of
            wind speeds.

            Slices will then equal `self(w, wa)` where `w` goes through
            the given values in `ws` and `wa` goes through a fixed
            number of angles between 0° and 360°.

            If nothing is passed, it will default to `(0, 20)`.

        n_steps : positive int or float, optional
            Specifies the amount of slices taken from the given
            interval in `ws`.

            If nothing is passed, it will default to `100`.

        ax : matplotlib.axes.Axes, optional
            Axes instance where the plot will be created.

        colors : tuple of two (2) color_likes, optional
            Color pair determining the color gradient with which the
            polar diagram will be plotted.

            Will be determined by the corresponding boat speed.

            Defaults to `("green", "red")`.

        marker : matplotlib.markers.Markerstyle or equivalent, optional
            Markerstyle for the created scatter plot.

            Defaults to `"o"`.

        ms : float or array_like of fitting shape, optional
            Marker size in points**2.

        show_legend : bool, optional
            Specifies whether or not a legend will be shown next
            to the plot.

            Legend will be a `matplotlib.colorbar.Colorbar` instance.

            Defaults to `False`.

        legend_kw : dict, optional
            Keyword arguments to change position and appearance of the colorbar
            or legend respectively.

            - If 2 colors are passed, a colorbar will be created.
            In this case see `matplotlib.colorbar.Colorbar` for possible
            keywords and their effect.
            - Otherwise, a legend will be created.
            In this case see `matplotlib.legend.Legend` for possible keywords
            and their effect.

            Will only be used if `show_legend` is `True`.
        """
        if n_steps is None:
            n_steps = 100

        ws, wa, bsp = self.get_slices(ws, n_steps)
        wa = np.rad2deg(wa)
        ws, wa = np.meshgrid(ws, wa)
        bsp = np.array(bsp).T

        plot_color_gradient(
            ws.ravel(),
            wa.ravel(),
            bsp.ravel(),
            ax,
            colors,
            marker,
            ms,
            show_legend,
            **legend_kw,
        )

    # pylint: disable=arguments-renamed
    def plot_convex_hull(
        self,
        ws=None,
        n_steps=None,
        ax=None,
        colors=("green", "red"),
        show_legend=False,
        legend_kw=None,
        **plot_kw,
    ):
        """Computes the (separate) convex hull of one or more
        slices of the polar diagram and creates a polar plot of them.

        Parameters
        ----------
        ws : tuple of length 2, iterable, int or float, optional
            Slices of the polar diagram given as either

            - a tuple of length 2, specifying an interval of considered
            wind speeds. The amount of slices taken from that interval
            are determined by the parameter `n_steps`,
            - an iterable of specific wind speeds,
            - a single wind speed.

            Slices will then equal `self(w, wa)` where `w` goes through
            the given values in `ws` and `wa` goes through a fixed
            number of angles between 0° and 360°.

            If nothing is passed, it will default to `(0, 20)`.

        n_steps : positive int or float, optional
            Specifies the amount of slices taken from the given
            wind speed interval.

            Will only be used if `ws` is a tuple of length 2.

            If nothing is passed, it will default to `ws[1] - ws[0]`.

        ax : matplotlib.projections.polar.PolarAxes, optional
            Axes instance where the plot will be created.

        colors : sequence of color_likes or (ws, color_like) pairs, optional
            Specifies the colors to be used for the different slices.

            - If 2 colors are passed, slices will be plotted with a color
            gradient that is determined by the corresponding wind speed.
            - Otherwise the slices will be colored in turn with the specified
            colors or the color `"blue"`, if there are too few colors. The
            order is determined by the corresponding wind speeds.
            - Alternatively one can specify certain slices to be plotted in
            a color out of order by passing a sequence of `(ws, color)` pairs.

            Defaults to `("green", "red")`.

        show_legend : bool, optional
            Specifies whether or not a legend will be shown next to the plot.

            The type of legend depends on the color options.

            If plotted with a color gradient, a `matplotlib.colorbar.Colorbar`
            will be created, otherwise a `matplotlib.legend.Legend`.

            Defaults to `False`.

        legend_kw : dict, optional
            Keyword arguments to change position and appearance of the colorbar
            or legend respectively.

            - If 2 colors are passed, a colorbar will be created.
            In this case see `matplotlib.colorbar.Colorbar` for possible
            keywords and their effect.
            - Otherwise, a legend will be created.
            In this case see `matplotlib.legend.Legend` for possible keywords
            and their effect.

            Will only be used if `show_legend` is `True`.

        plot_kw : Keyword arguments
            Keyword arguments to change various appearances of the plot.

            See `matplotlib.axes.Axes.plot` for possible keywords and their
            effects.
        """
        ws, wa, bsp = self.get_slices(ws, n_steps)
        wa = [wa] * len(ws)

        plot_convex_hull(
            ws,
            wa,
            bsp,
            ax,
            colors,
            show_legend,
            legend_kw,
            _lines=True,
            **plot_kw,
        )<|MERGE_RESOLUTION|>--- conflicted
+++ resolved
@@ -33,17 +33,13 @@
     f : function
         Curve/surface that describes the polar diagram, given as
         a function, with the signature `f(ws, wa, *params) -> bsp`,
-<<<<<<< HEAD
-        where `ws` and `wa` should be `array_like` of shape `(n,)`.
-=======
         where
 
         - `ws` and `wa` should be `array_like` of shape `(n,)`
-        and refer to wind speeds and wind angles
-        - `params` is a list of additional parameters
+        and refer to wind speeds and wind angles,
+        - `params` is a list of additional parameters,
         - `bsp` is `array_like` of shape `(n,)` and contains the resulting
-        boat speeds
->>>>>>> ad683892
+        boat speeds.
 
     params : Sequence
         Optimal parameters for `f`.
