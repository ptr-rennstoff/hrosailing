# pylint: disable=missing-module-docstring

import csv
import warnings
from ast import literal_eval

import numpy as np

from hrosailing.pipelinecomponents import (
    ArithmeticMeanInterpolator,
    Ball,
    WeightedPoints,
)
from hrosailing.wind import convert_apparent_wind_to_true

from ._basepolardiagram import PolarDiagram, PolarDiagramException
from ._plotting import (
    plot3d,
    plot_color_gradient,
    plot_convex_hull,
    plot_flat,
    plot_polar,
)


class PolarDiagramPointcloud(PolarDiagram):
    """A class to represent, visualize and work with a polar diagram
    given by a point cloud

    Parameters
    ----------
    points : array_like of shape (n, 3)
        Initial points of the point cloud, given as a sequence of
        points consisting of wind speed, wind angle and boat speed

    apparent_wind : bool, optional
        Specifies if wind data is given in apparent wind

        If `True`, data will be converted to true wind

        Defaults to `False`
    """

    def __init__(self, points, apparent_wind=False):
        if apparent_wind:
            points = convert_apparent_wind_to_true(points)
        else:
            points = np.asarray_chkfinite(points)

        # standardize wind angles to the interval [0, 360)
        points[:, 1] %= 360

        self._points = points

    def __str__(self):
        table = ["   TWS      TWA     BSP\n", "------  -------  ------\n"]
        for point in self.points:
            for i in range(3):
                entry = f"{float(point[i]):.2f}"
                if i == 1:
                    table.append(entry.rjust(7))
                    table.append("  ")
                    continue

                table.append(entry.rjust(6))
                table.append("  ")
            table.append("\n")
        return "".join(table)

    def __repr__(self):
        return f"PolarDiagramPointcloud(pts={self.points})"

    def __call__(
        self,
        ws,
        wa,
        interpolator=ArithmeticMeanInterpolator(50),
        neighbourhood=Ball(radius=1),
    ):
        """Returns the value of the polar diagram at a given `ws-wa` point

        If the `ws-wa` point is in the cloud, the corresponding boat speed is
        returned, otherwise the value is interpolated

        Parameters
        ----------
        ws : scalar
            Wind speed

        wa : scalar
            Wind angle

        interpolator : Interpolator, optional
            Interpolator subclass that determines the interpolation
            method used to determine the value at the `ws-wa` point

            Defaults to `ArithmeticMeanInterpolator(50)`

        neighbourhood : Neighbourhood, optional
            Neighbourhood subclass used to determine the points in
            the point cloud that will be used in the interpolation

            Defaults to `Ball(radius=1)`

        Returns
        -------
        bsp : scalar
            Boat speed value as determined above
        """
        cloud = self.points
        point = cloud[np.logical_and(cloud[:, 0] == ws, cloud[:, 1] == wa)]
        if point.size:
            return point[2]

        point = np.array([ws, wa])
        weighted_points = WeightedPoints(data=cloud, weights=1)

        considered_points = neighbourhood.is_contained_in(cloud[:, :2] - point)

        return interpolator.interpolate(
            weighted_points[considered_points], point
        )

    @property
    def wind_speeds(self):
        """Returns all unique wind speeds in the point cloud"""
        return np.array(sorted(list(set(self.points[:, 0]))))

    @property
    def wind_angles(self):
        """Returns all unique wind angles in the point cloud"""
        return np.array(sorted(list(set(self.points[:, 1]))))

    @property
    def boat_speeds(self):
        """Returns all occurring boat speeds in the point cloud
        (including duplicates)
        """
        return self.points[:, 2]

    @property
    def points(self):
        """Returns a read only version of `self._points`"""
        return self._points.copy()

    def to_csv(self, csv_path):
        """Creates a .csv file with delimiter ',' and the
        following format:

            PolarDiagramPointcloud
<<<<<<< HEAD
            TWS ,TWA ,BSP
=======
            TWS,TWA,BSP
>>>>>>> aff00425
            `self.points`

        Parameters
        ----------
        csv_path : path-like
            Path to a .csv-file or where a new .csv file will be created
        """
        with open(csv_path, "w", newline="", encoding="utf-8") as file:
            csv_writer = csv.writer(file, delimiter=",")
            csv_writer.writerow([self.__class__.__name__])
            csv_writer.writerow(["TWS", "TWA", "BSP"])
            csv_writer.writerows(self.points)

    @classmethod
    def __from_csv__(cls, file):
        csv_reader = csv.reader(file, delimiter=",")
        next(csv_reader)
        points = np.array(
            [[literal_eval(point) for point in row] for row in csv_reader]
        )

        return PolarDiagramPointcloud(points)

    def symmetrize(self):
        """Constructs a symmetric version of the polar diagram,
        by mirroring it at the 0° - 180° axis and returning a new instance

        Warning
        -------
        Should only be used if all the wind angles of the initial
        polar diagram are on one side of the 0° - 180° axis,
        otherwise this can result in the construction of duplicate points,
        that might overwrite or live alongside old points
        """
        if not self.points.size:
            return self

        below_180 = [wa for wa in self.wind_angles if wa <= 180]
        above_180 = [wa for wa in self.wind_angles if wa > 180]
        if below_180 and above_180:
            warnings.warn(
                "There are wind angles on both sides of the 0° - 180° axis. "
                "This might result in duplicate data, "
                "which can overwrite or live alongside old data"
            )

        mirrored_points = self.points
        mirrored_points[:, 1] = 360 - mirrored_points[:, 1]
        symmetric_points = np.row_stack((self.points, mirrored_points))

        return PolarDiagramPointcloud(symmetric_points)

    def add_points(self, new_pts, apparent_wind=False):
        """Adds additional points to the point cloud

        Parameters
        ----------
        new_pts : array_like of shape (n, 3)
            New points to be added to the point cloud given as a sequence
            of points consisting of wind speed, wind angle and boat speed

        apparent_wind : bool, optional
            Specifies if wind data is given in apparent_wind

            If `True`, data will be converted to true wind

            Defaults to `False`
        """
        if apparent_wind:
            new_pts = convert_apparent_wind_to_true(new_pts)
        else:
            new_pts = np.asarray_chkfinite(new_pts)

        self._points = np.row_stack((self._points, new_pts))

    def get_slices(self, ws, stepsize=None, range_=1):
        """For given wind speeds, return the slices of the polar diagram
        corresponding to them

        A slice then consists of all rows in `self.wind_speeds` whose
        first entry lies in the interval given by `w` in `ws`

        Parameters
        ----------
        ws : tuple of length 2, iterable, int or float, optional
            Slices of the polar diagram given as either

            - a tuple of length 2 specifying an interval of considered
            wind speeds. The amount of slices taken from that interval are
            determined by the parameter `stepsize`
            - an iterable of tuples of length 2 and int/float values
            which will be interpreted as individual slices. If a `w` in `ws`
            is an int or float, the given interval will be determined by
            the  parameter `range_`. If it is a tuple, it will be interpreted
            as an interval as is
            - a single wind speed. The given interval is then determined by
            the parameter `range_`

            If nothing is passed, it will default to
            `(min(self.wind_speeds), max(self.wind_speeds))`

        stepsize : positive int, optional
            Specifies the amount of slices taken from the given
            interval in `ws`

            Will only be used if `ws` is a tuple of length 2

            If nothing is passed it will default to `int(round(ws[1] - ws[0]))`

        range_ : positive int or float, optional
<<<<<<< HEAD
            Used to convert an int or float w in `ws` to the interval
=======
            Used to convert and int or float `w` in `ws` to the interval
>>>>>>> aff00425
            `(w - range_, w + range_)`

            Will only be used if `ws` is int or float or
            if any `w` in `ws` is an int or float

            Defaults to `1`

        Returns
        -------
        slices : tuple

        Raises
        ------
        PolarDiagramException
            If `stepsize` is nonpositive

            If `range_` is nonpositive
        """
        if ws is None:
            ws = self.wind_speeds

        if isinstance(ws, (int, float)):
            ws = [ws]
        elif isinstance(ws, tuple) and len(ws) == 2:
            if stepsize is None:
                stepsize = int(round(ws[1] - ws[0]))

            if stepsize <= 0:
                raise PolarDiagramException("`stepsize` is nonpositive")

            ws = np.linspace(ws[0], ws[1], stepsize)

        if range_ <= 0:
            raise PolarDiagramException("`range_` is nonpositive")

        wa, bsp = self._get_points(ws, range_)

        ws = [(w[0] + w[1]) / 2 if isinstance(w, tuple) else w for w in ws]
        if len(ws) != len(set(ws)):
            warnings.warn(
                "There are duplicate slices. This might cause "
                "unwanted behaviour"
            )

        return ws, wa, bsp

    def _get_points(self, ws, range_):
        wa = []
        bsp = []
        cloud = self.points
        for w in ws:
            if not isinstance(w, tuple):
                w = (w - range_, w + range_)

            pts = cloud[
                np.logical_and(w[1] >= cloud[:, 0], cloud[:, 0] >= w[0])
            ][:, 1:]
            if not pts.size:
                raise PolarDiagramException(
                    f"No points with wind speed in range {w} found"
                )

            # sort for wind angles (needed for plotting methods)
            pts = pts[pts[:, 0].argsort()]

            wa.append(np.deg2rad(pts[:, 0]))
            bsp.append(pts[:, 1])

        if not wa:
            raise PolarDiagramException(
                "There are no slices in the given range `ws`"
            )

        return wa, bsp

    # pylint: disable=arguments-renamed
    def plot_polar(
        self,
        ws=None,
        stepsize=None,
        range_=1,
        ax=None,
        colors=("green", "red"),
        show_legend=False,
        legend_kw=None,
        **plot_kw,
    ):
        """Creates a polar plot of one or more slices of the polar diagram

        Parameters
        ----------
        ws : tuple of length 2, iterable, int or float, optional
            Slices of the polar diagram given as either

            - a tuple of length 2 specifying an interval of considered
            wind speeds. The amount of slices taken from that interval are
            determined by the parameter `stepsize`
            - an iterable of tuples of length 2 and int/float values
            which will be interpreted as individual slices. If a `w` in `ws`
            is an int or float, the given interval will be determined by
            the  parameter `range_`. If it is a tuple, it will be interpreted
            as an interval as is
            - a single wind speed. The given interval is then determined by
            the parameter `range_`

            A slice then consists of all rows in `self.wind_speeds` whose
            first entry lies in the interval given by `w` in `ws`

            If nothing is passed, it will default to
            `(min(self.wind_speeds), max(self.wind_speeds))`

        stepsize : positive int, optional
            Specifies the amount of slices taken from the given
            interval in `ws`

            Will only be used if `ws` is a tuple of length 2

            If nothing is passed it will default to `int(round(ws[1] - ws[0]))`

        range_ : positive scalar, optional
            Used to convert a scalar `w` in `ws` to the interval
            `(w - range_, w + range_)`

            Will only be used if `ws` is scalar or
            if any `w` in `ws` is a scalar

            Defaults to `1`

        ax : matplotlib.projections.polar.PolarAxes, optional
            Axes instance where the plot will be created

        colors : sequence of color_likes or (ws, color_like) pairs, optional
            Specifies the colors to be used for the different slices

            - If 2 colors are passed, slices will be plotted with a color
            gradient that is determined by the corresponding wind speed
            - Otherwise the slices will be colored in turn with the specified
            colors or the color `"blue"`, if there are too few colors. The
            order is determined by the corresponding wind speeds
            - Alternatively one can specify certain slices to be plotted in
            a color out of order by passing a `(ws, color)` pair

            Defaults to `("green", "red")`

        show_legend : bool, optional
            Specifies whether or not a legend will be shown next to the plot

            The type of legend depends on the color options

            If plotted with a color gradient, a `matplotlib.colorbar.Colorbar`
            will be created, otherwise a `matplotlib.legend.Legend` instance

            Defaults to `False`

        legend_kw : dict, optional
            Keyword arguments to change position and appearance of the legend

            See matplotlib.colorbar.Colorbar and matplotlib.legend.Legend for
            possible keywords and their effects

            Will only be used if `show_legend` is `True`

        plot_kw : Keyword arguments
            Keyword arguments to change various appearances of the plot

            See matplotlib.axes.Axes.plot for possible keywords and their
            effects

        Raises
        ------
        PolarDiagramException
            If `ws` is given as a single value or a list and there is a
            value `w` in `ws`, such that there are no rows in `self.points`
            whose first entry is equal to `w`
        """
        ws, wa, bsp = self.get_slices(ws, stepsize, range_)
        plot_polar(
            ws,
            wa,
            bsp,
            ax,
            colors,
            show_legend,
            legend_kw,
            _lines=False,
            **plot_kw,
        )

    # pylint: disable=arguments-renamed
    def plot_flat(
        self,
        ws=None,
        stepsize=None,
        range_=1,
        ax=None,
        colors=("green", "red"),
        show_legend=False,
        legend_kw=None,
        **plot_kw,
    ):
        """Creates a cartesian plot of one or more slices of the polar diagram

        Parameters
        ----------
        ws : tuple of length 2, iterable, int or float, optional
            Slices of the polar diagram given as either

            - a tuple of length 2 specifying an interval of considered
            wind speeds. The amount of slices taken from that interval are
            determined by the parameter `stepsize`
            - an iterable of tuples of length 2 and int/float values
            which will be interpreted as individual slices. If a `w` in `ws`
            is an int or float, the given interval will be determined by
            the  parameter `range_`. If it is a tuple, it will be interpreted
            as an interval as is
            - a single wind speed. The given interval is then determined by
            the parameter `range_`

            A slice then consists of all rows in `self.wind_speeds` whose
            first entry lies in the interval given by `w` in `ws`

            If nothing is passed, it will default to
<<<<<<< HEAD
            (min(self.wind_speeds), max(self.wind_speeds))
=======
            `(min(self.wind_speeds), max(self.wind_speeds)`
>>>>>>> aff00425

        stepsize : positive int, optional
            Specifies the amount of slices taken from the given
            interval in `ws`

            Will only be used if `ws` is a tuple of length 2

            If nothing is passed it will default to `int(round(ws[1] - ws[0]))`

        range_ : positive scalar, optional
            Used to convert a scalar `w` in `ws` to the interval
            `(w - range_, w + range_)`

            Will only be used if `ws` is scalar or
            if any `w` in `ws` is a scalar

            Defaults to `1`

        ax : matplotlib.axes.Axes, optional
            Axes instance where the plot will be created

        colors : sequence of color_likes or (ws, color_like) pairs, optional
            Specifies the colors to be used for the different slices

            - If 2 colors are passed, slices will be plotted with a color
            gradient that is determined by the corresponding wind speed
            - Otherwise the slices will be colored in turn with the specified
            colors or the color `"blue"`, if there are too few colors. The
            order is determined by the corresponding wind speeds
            - Alternatively one can specify certain slices to be plotted in
            a color out of order by passing a `(ws, color)` pair

            Defaults to `("green", "red")`

        show_legend : bool, optional
            Specifies whether or not a legend will be shown next to the plot

            The type of legend depends on the color options

            If plotted with a color gradient, a `matplotlib.colorbar.Colorbar`
            will be created, otherwise a `matplotlib.legend.Legend` instance

            Defaults to `False`

        legend_kw : dict, optional
            Keyword arguments to change position and appearance of the legend

            See matplotlib.colorbar.Colorbar and matplotlib.legend.Legend for
            possible keywords and their effects

            Will only be used if `show_legend` is `True`

        plot_kw : Keyword arguments
            Keyword arguments to change various appearances of the plot

            See matplotlib.axes.Axes.plot for possible keywords and their
            effects

        Raises
        ------
        PolarDiagramException
            If `ws` is given as a single value or a list and there is a
            value `w` in `ws`, such that there are no rows in `self.points`
            whose first entry is equal to `w`
        """
        ws, wa, bsp = self.get_slices(ws, stepsize, range_)
        wa = [np.rad2deg(a) for a in wa]
        plot_flat(
            ws,
            wa,
            bsp,
            ax,
            colors,
            show_legend,
            legend_kw,
            _lines=False,
            **plot_kw,
        )

    def plot_3d(self, ax=None, colors=("green", "red"), **plot_kw):
        """Creates a 3d plot of the polar diagram

        Parameters
        ----------
        ax : mpl_toolkits.mplot3d.axes3d.Axes3D, optional
            Axes instance where the plot will be created

<<<<<<< HEAD
        colors : sequence of color_likes, optional
=======
        colors: tuple of two (2) color_likes, optional
>>>>>>> aff00425
            Color pair determining the color gradient with which the
            polar diagram will be plotted

            Will be determined by the corresponding wind speeds

            Defaults to `("green", "red")`

        plot_kw : Keyword arguments
            Keyword arguments to change various appearances of the plot

            See matplotlib.axes.Axes.plot for possible keywords and their
            effects

        Raises
        ------
        PolarDiagramException
            If there are no points in the point cloud
        """
        if not self.points.size:
            raise PolarDiagramException(
                "Can't create 3d plot of empty point cloud"
            )

        ws, wa, bsp = (self.points[:, 0], self.points[:, 1], self.points[:, 2])

        wa = np.deg2rad(wa)
        bsp, wa = bsp * np.cos(wa), bsp * np.sin(wa)
        plot3d(ws, wa, bsp, ax, colors, **plot_kw)

    def plot_color_gradient(
        self,
        ax=None,
        colors=("green", "red"),
        marker=None,
        ms=None,
        show_legend=False,
        **legend_kw,
    ):
        """Creates a 'wind speed vs. wind angle' color gradient plot
        of the polar diagram with respect to the corresponding boat speeds

        Parameters
        ----------
        ax : matplotlib.axes.Axes, optional
            Axes instance where the plot will be created

        colors : tuple of two (2) color_likes, optional
            Color pair determining the color gradient with which the
            polar diagram will be plotted

            Will be determined by the corresponding boat speed

            Defaults to `("green", "red")`

        marker : matplotlib.markers.Markerstyle or equivalent, optional
            Markerstyle for the created scatter plot

            Defaults to `"o"`

        ms : float or array_like of fitting shape, optional
            Marker size in points**2

        show_legend : bool, optional
            Specifies whether or not a legend will be shown next
            to the plot

            Legend will be a `matplotlib.colorbar.Colorbar` instance

            Defaults to `False`

        legend_kw : Keyword arguments
            Keyword arguments to change position and appearance of the legend

            See matplotlib.legend.Legend for possible keywords and
            their effects

            Will only be used if `show_legend` is `True`

        Raises
        ------
        PolarDiagramException
            If there are no points in the point cloud
        """
        if not self.points.size:
            raise PolarDiagramException(
                "Can't create color gradient plot of empty point cloud"
            )

        ws, wa, bsp = (self.points[:, 0], self.points[:, 1], self.points[:, 2])

        plot_color_gradient(
            ws, wa, bsp, ax, colors, marker, ms, show_legend, **legend_kw
        )

    # pylint: disable=arguments-renamed
    def plot_convex_hull(
        self,
        ws=None,
        stepsize=None,
        range_=1,
        ax=None,
        colors=("green", "red"),
        show_legend=False,
        legend_kw=None,
        **plot_kw,
    ):
        """Computes the (separate) convex hull of one or more
        slices of the polar diagram and creates a polar plot of them

        Parameters
        ----------
        ws : tuple of length 2, iterable, int or float, optional
            Slices of the polar diagram given as either

            - a tuple of length 2 specifying an interval of considered
            wind speeds. The amount of slices taken from that interval are
            determined by the parameter `stepsize`
            - an iterable of tuples of length 2 and int/float values
            which will be interpreted as individual slices. If a `w` in `ws`
            is an int or float, the given interval will be determined by
            the  parameter `range_`. If it is a tuple, it will be interpreted
            as an interval as is
            - a single wind speed. The given interval is then determined by
            the parameter `range_`

            A slice then consists of all rows in `self.wind_speeds` whose
            first entry lies in the interval given by `w` in `ws`

            If nothing is passed, it will default to
<<<<<<< HEAD
            `(min(self.wind_speeds), max(self.wind_speeds))`
=======
            `(min(self.wind_speeds), max(self.wind_speeds)`
>>>>>>> aff00425

        stepsize : positive int, optional
            Specifies the amount of slices taken from the given
            interval in `ws`

            Will only be used if `ws` is a tuple of length 2

            Defaults to `int(round(ws[1] - ws[0]))`

        range_ : positive int or float, optional

            Will only be used if `ws` is int or float or
            if any `w` in `ws` is an int or float

            Defaults to `1`

        ax : matplotlib.projections.polar.PolarAxes, optional
            Axes instance where the plot will be created

        colors : sequence of color_likes or (ws, color_like) pairs, optional
            Specifies the colors to be used for the different slices

            - If 2 colors are passed, slices will be plotted with a color
            gradient that is determined by the corresponding wind speed
            - Otherwise the slices will be colored in turn with the specified
            colors or the color `"blue"`, if there are too few colors. The
            order is determined by the corresponding wind speeds
            - Alternatively one can specify certain slices to be plotted in
            a color out of order by passing a `(ws, color)` pair

            Defaults to `("green", "red")`

        show_legend : bool, optional
            Specifies whether or not a legend will be shown next to the plot

            The type of legend depends on the color options

            If plotted with a color gradient, a `matplotlib.colorbar.Colorbar`
            will be created, otherwise a `matplotlib.legend.Legend`

            Defaults to `False`

        legend_kw : dict, optional
            Keyword arguments to change position and appearance of the legend

            See matplotlib.colorbar.Colorbar and matplotlib.legend.Legend for
            possible keywords and their effects

            Will only be used if `show_legend` is `True`

        plot_kw : Keyword arguments
            Keyword arguments to change various appearances of the plot

            See matplotlib.axes.Axes.plot for possible keywords and their
            effects

        Raises
        ------
        PolarDiagramException
            If `ws` is given as a single value or a list and there is a
            value `w` in `ws`, such that there are no rows in `self.points`
            whose first entry is equal to `w`
        """
        ws, wa, bsp = self.get_slices(ws, stepsize, range_)

        plot_convex_hull(
            ws,
            wa,
            bsp,
            ax,
            colors,
            show_legend,
            legend_kw,
            _lines=True,
            **plot_kw,
        )<|MERGE_RESOLUTION|>--- conflicted
+++ resolved
@@ -77,9 +77,9 @@
         interpolator=ArithmeticMeanInterpolator(50),
         neighbourhood=Ball(radius=1),
     ):
-        """Returns the value of the polar diagram at a given `ws-wa` point
-
-        If the `ws-wa` point is in the cloud, the corresponding boat speed is
+        """Returns the value of the polar diagram at a given ws-wa point
+
+        If the ws-wa point is in the cloud, the corresponding boat speed is
         returned, otherwise the value is interpolated
 
         Parameters
@@ -92,7 +92,7 @@
 
         interpolator : Interpolator, optional
             Interpolator subclass that determines the interpolation
-            method used to determine the value at the `ws-wa` point
+            method used to determine the value at the ws-wa point
 
             Defaults to `ArithmeticMeanInterpolator(50)`
 
@@ -133,7 +133,7 @@
 
     @property
     def boat_speeds(self):
-        """Returns all occurring boat speeds in the point cloud
+        """Returns all occuring boat speeds in the point cloud
         (including duplicates)
         """
         return self.points[:, 2]
@@ -148,11 +148,7 @@
         following format:
 
             PolarDiagramPointcloud
-<<<<<<< HEAD
-            TWS ,TWA ,BSP
-=======
             TWS,TWA,BSP
->>>>>>> aff00425
             `self.points`
 
         Parameters
@@ -210,7 +206,7 @@
 
         Parameters
         ----------
-        new_pts : array_like of shape (n, 3)
+        new_pts: array_like of shape (n, 3)
             New points to be added to the point cloud given as a sequence
             of points consisting of wind speed, wind angle and boat speed
 
@@ -232,22 +228,22 @@
         """For given wind speeds, return the slices of the polar diagram
         corresponding to them
 
-        A slice then consists of all rows in `self.wind_speeds` whose
-        first entry lies in the interval given by `w` in `ws`
-
-        Parameters
-        ----------
-        ws : tuple of length 2, iterable, int or float, optional
+        A slice then consists of all rows in self.wind_speeds whose
+        first entry lies in the interval given by w in `ws`
+
+        Parameters
+        ----------
+        ws : tuple of length 2, iterable , int or float, optional
             Slices of the polar diagram given as either
 
             - a tuple of length 2 specifying an interval of considered
             wind speeds. The amount of slices taken from that interval are
             determined by the parameter `stepsize`
             - an iterable of tuples of length 2 and int/float values
-            which will be interpreted as individual slices. If a `w` in `ws`
+            which will be interpreted as individual slices. If a w in `ws`
             is an int or float, the given interval will be determined by
             the  parameter `range_`. If it is a tuple, it will be interpreted
-            as an interval as is
+            as an inverval as is
             - a single wind speed. The given interval is then determined by
             the parameter `range_`
 
@@ -255,19 +251,15 @@
             `(min(self.wind_speeds), max(self.wind_speeds))`
 
         stepsize : positive int, optional
-            Specifies the amount of slices taken from the given
+            Specfies the amount of slices taken from the given
             interval in `ws`
 
             Will only be used if `ws` is a tuple of length 2
 
-            If nothing is passed it will default to `int(round(ws[1] - ws[0]))`
+            If nothing is passed it will default to int(round(ws[1] - ws[0]))
 
         range_ : positive int or float, optional
-<<<<<<< HEAD
-            Used to convert an int or float w in `ws` to the interval
-=======
             Used to convert and int or float `w` in `ws` to the interval
->>>>>>> aff00425
             `(w - range_, w + range_)`
 
             Will only be used if `ws` is int or float or
@@ -359,7 +351,7 @@
 
         Parameters
         ----------
-        ws : tuple of length 2, iterable, int or float, optional
+        ws : tuple of length 2, iterable , int or float, optional
             Slices of the polar diagram given as either
 
             - a tuple of length 2 specifying an interval of considered
@@ -369,7 +361,7 @@
             which will be interpreted as individual slices. If a `w` in `ws`
             is an int or float, the given interval will be determined by
             the  parameter `range_`. If it is a tuple, it will be interpreted
-            as an interval as is
+            as an inverval as is
             - a single wind speed. The given interval is then determined by
             the parameter `range_`
 
@@ -380,7 +372,7 @@
             `(min(self.wind_speeds), max(self.wind_speeds))`
 
         stepsize : positive int, optional
-            Specifies the amount of slices taken from the given
+            Specfies the amount of slices taken from the given
             interval in `ws`
 
             Will only be used if `ws` is a tuple of length 2
@@ -397,7 +389,7 @@
             Defaults to `1`
 
         ax : matplotlib.projections.polar.PolarAxes, optional
-            Axes instance where the plot will be created
+            Axes instance where the plot will be created.
 
         colors : sequence of color_likes or (ws, color_like) pairs, optional
             Specifies the colors to be used for the different slices
@@ -413,7 +405,7 @@
             Defaults to `("green", "red")`
 
         show_legend : bool, optional
-            Specifies whether or not a legend will be shown next to the plot
+            Specifies wether or not a legend will be shown next to the plot
 
             The type of legend depends on the color options
 
@@ -423,15 +415,15 @@
             Defaults to `False`
 
         legend_kw : dict, optional
-            Keyword arguments to change position and appearance of the legend
+            Keyword arguments to change position and appearence of the legend
 
             See matplotlib.colorbar.Colorbar and matplotlib.legend.Legend for
             possible keywords and their effects
 
-            Will only be used if `show_legend` is `True`
+            Will only be used if show_legend is `True`
 
         plot_kw : Keyword arguments
-            Keyword arguments to change various appearances of the plot
+            Keyword arguments to change various appearences of the plot
 
             See matplotlib.axes.Axes.plot for possible keywords and their
             effects
@@ -472,7 +464,7 @@
 
         Parameters
         ----------
-        ws : tuple of length 2, iterable, int or float, optional
+        ws : tuple of length 2, iterable , int or float, optional
             Slices of the polar diagram given as either
 
             - a tuple of length 2 specifying an interval of considered
@@ -482,7 +474,7 @@
             which will be interpreted as individual slices. If a `w` in `ws`
             is an int or float, the given interval will be determined by
             the  parameter `range_`. If it is a tuple, it will be interpreted
-            as an interval as is
+            as an inverval as is
             - a single wind speed. The given interval is then determined by
             the parameter `range_`
 
@@ -490,14 +482,10 @@
             first entry lies in the interval given by `w` in `ws`
 
             If nothing is passed, it will default to
-<<<<<<< HEAD
-            (min(self.wind_speeds), max(self.wind_speeds))
-=======
             `(min(self.wind_speeds), max(self.wind_speeds)`
->>>>>>> aff00425
 
         stepsize : positive int, optional
-            Specifies the amount of slices taken from the given
+            Specfies the amount of slices taken from the given
             interval in `ws`
 
             Will only be used if `ws` is a tuple of length 2
@@ -514,7 +502,7 @@
             Defaults to `1`
 
         ax : matplotlib.axes.Axes, optional
-            Axes instance where the plot will be created
+            Axes instance where the plot will be created.
 
         colors : sequence of color_likes or (ws, color_like) pairs, optional
             Specifies the colors to be used for the different slices
@@ -530,7 +518,7 @@
             Defaults to `("green", "red")`
 
         show_legend : bool, optional
-            Specifies whether or not a legend will be shown next to the plot
+            Specifies wether or not a legend will be shown next to the plot
 
             The type of legend depends on the color options
 
@@ -540,15 +528,15 @@
             Defaults to `False`
 
         legend_kw : dict, optional
-            Keyword arguments to change position and appearance of the legend
+            Keyword arguments to change position and appearence of the legend
 
             See matplotlib.colorbar.Colorbar and matplotlib.legend.Legend for
             possible keywords and their effects
 
-            Will only be used if `show_legend` is `True`
+            Will only be used if show_legend is `True`
 
         plot_kw : Keyword arguments
-            Keyword arguments to change various appearances of the plot
+            Keyword arguments to change various appearences of the plot
 
             See matplotlib.axes.Axes.plot for possible keywords and their
             effects
@@ -580,13 +568,9 @@
         Parameters
         ----------
         ax : mpl_toolkits.mplot3d.axes3d.Axes3D, optional
-            Axes instance where the plot will be created
-
-<<<<<<< HEAD
-        colors : sequence of color_likes, optional
-=======
+            Axes instance where the plot will be created.
+
         colors: tuple of two (2) color_likes, optional
->>>>>>> aff00425
             Color pair determining the color gradient with which the
             polar diagram will be plotted
 
@@ -595,7 +579,7 @@
             Defaults to `("green", "red")`
 
         plot_kw : Keyword arguments
-            Keyword arguments to change various appearances of the plot
+            Keyword arguments to change various appearences of the plot
 
             See matplotlib.axes.Axes.plot for possible keywords and their
             effects
@@ -631,7 +615,7 @@
         Parameters
         ----------
         ax : matplotlib.axes.Axes, optional
-            Axes instance where the plot will be created
+            Axes instance where the plot will be created.
 
         colors : tuple of two (2) color_likes, optional
             Color pair determining the color gradient with which the
@@ -650,7 +634,7 @@
             Marker size in points**2
 
         show_legend : bool, optional
-            Specifies whether or not a legend will be shown next
+            Specifies wether or not a legend will be shown next
             to the plot
 
             Legend will be a `matplotlib.colorbar.Colorbar` instance
@@ -658,12 +642,12 @@
             Defaults to `False`
 
         legend_kw : Keyword arguments
-            Keyword arguments to change position and appearance of the legend
+            Keyword arguments to change position and appearence of the legend
 
             See matplotlib.legend.Legend for possible keywords and
             their effects
 
-            Will only be used if `show_legend` is `True`
+            Will only be used if show_legend is `True`
 
         Raises
         ------
@@ -693,12 +677,12 @@
         legend_kw=None,
         **plot_kw,
     ):
-        """Computes the (separate) convex hull of one or more
+        """Computes the (seperate) convex hull of one or more
         slices of the polar diagram and creates a polar plot of them
 
         Parameters
         ----------
-        ws : tuple of length 2, iterable, int or float, optional
+        ws : tuple of length 2, iterable , int or float, optional
             Slices of the polar diagram given as either
 
             - a tuple of length 2 specifying an interval of considered
@@ -708,7 +692,7 @@
             which will be interpreted as individual slices. If a `w` in `ws`
             is an int or float, the given interval will be determined by
             the  parameter `range_`. If it is a tuple, it will be interpreted
-            as an interval as is
+            as an inverval as is
             - a single wind speed. The given interval is then determined by
             the parameter `range_`
 
@@ -716,14 +700,10 @@
             first entry lies in the interval given by `w` in `ws`
 
             If nothing is passed, it will default to
-<<<<<<< HEAD
-            `(min(self.wind_speeds), max(self.wind_speeds))`
-=======
             `(min(self.wind_speeds), max(self.wind_speeds)`
->>>>>>> aff00425
 
         stepsize : positive int, optional
-            Specifies the amount of slices taken from the given
+            Specfies the amount of slices taken from the given
             interval in `ws`
 
             Will only be used if `ws` is a tuple of length 2
@@ -738,7 +718,7 @@
             Defaults to `1`
 
         ax : matplotlib.projections.polar.PolarAxes, optional
-            Axes instance where the plot will be created
+            Axes instance where the plot will be create
 
         colors : sequence of color_likes or (ws, color_like) pairs, optional
             Specifies the colors to be used for the different slices
@@ -754,7 +734,7 @@
             Defaults to `("green", "red")`
 
         show_legend : bool, optional
-            Specifies whether or not a legend will be shown next to the plot
+            Specifies wether or not a legend will be shown next to the plot
 
             The type of legend depends on the color options
 
@@ -764,15 +744,15 @@
             Defaults to `False`
 
         legend_kw : dict, optional
-            Keyword arguments to change position and appearance of the legend
+            Keyword arguments to change position and appearence of the legend
 
             See matplotlib.colorbar.Colorbar and matplotlib.legend.Legend for
             possible keywords and their effects
 
-            Will only be used if `show_legend` is `True`
+            Will only be used if show_legend is `True`
 
         plot_kw : Keyword arguments
-            Keyword arguments to change various appearances of the plot
+            Keyword arguments to change various appearences of the plot
 
             See matplotlib.axes.Axes.plot for possible keywords and their
             effects
