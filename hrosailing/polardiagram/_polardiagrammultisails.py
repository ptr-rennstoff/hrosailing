--- conflicted
+++ resolved
@@ -54,7 +54,7 @@
 
     def __init__(self, pds, sails=None):
         warnings.warn(
-            "Class features aren't all fully developed yet and/or might "
+            "Class features arent't all fully developed yet and/or might "
             "change behaviour heavily in the future. "
             "Take care when using this class",
             category=NotYetImplementedWarning,
@@ -122,15 +122,6 @@
         following format:
 
             PolarDiagramMultiSails
-<<<<<<< HEAD
-            TWS:
-            `self.wind_speeds`
-            [Sail
-            TWA:
-            `table.wind_angles`
-            Boat speeds:
-            `table.boat_speeds`]
-=======
             TWS
             self.wind_speeds
             [Sail
@@ -138,7 +129,6 @@
             table.wind_angles
             Boat speeds
             table.boat_speeds]
->>>>>>> 2013b84e
 
         Parameters
         ----------
@@ -168,7 +158,7 @@
     def symmetrize(self):
         """Constructs a symmetric version of the polar diagram, by
         mirroring each PolarDiagramTable at the 0° - 180° axis and
-        returning a new instance. See also the symmetrize()-method
+        returning a new instance. See also the symmetrizce()-method
         of the PolarDiagramTable class
 
         Warning
@@ -185,7 +175,7 @@
         corresponding to them
 
         The slices are equal to the corresponding
-        columns of the table together with `self.wind_angles`
+        columns of the table together with self.wind_angles
 
         Parameters
         ----------
@@ -194,10 +184,10 @@
 
             - a tuple of length 2 specifying an interval of considered
             wind speeds
-            - an iterable containing only elements of `self.wind_speeds`
-            - a single element of `self.wind_speeds`
-
-            If nothing is passed, it will default to `self.wind_speeds`
+            - an iterable containing only elements of self.wind_speeds
+            - a single element of self.wind_speeds
+
+            If nothing it passed, it will default to self.wind_speeds
 
 
         Returns
@@ -241,16 +231,16 @@
 
             - a tuple of length 2 specifying an interval of considered
             wind speeds
-            - an iterable containing only elements of `self.wind_speeds`
-            - a single element of `self.wind_speeds`
+            - an iterable containing only elements of self.wind_speeds
+            - a single element of self.wind_speeds
 
             The slices are then equal to the corresponding
-            columns of the table together with `self.wind_angles`
-
-            If nothing is passed, it will default to `self.wind_speeds`
+            columns of the table together with self.wind_angles
+
+            If nothing it passed, it will default to self.wind_speeds
 
         ax : matplotlib.projections.polar.PolarAxes, optional
-            Axes instance where the plot will be created
+            Axes instance where the plot will be created.
 
         colors : sequence of color_likes or (ws, color_like) pairs, optional
             Specifies the colors to be used for the different slices
@@ -266,7 +256,7 @@
             Defaults to `("green", "red")`
 
         show_legend : bool, optional
-            Specifies whether or not a legend will be shown next to the plot
+            Specifies wether or not a legend will be shown next to the plot
 
             The type of legend depends on the color options
 
@@ -276,15 +266,15 @@
             Defaults to `False`
 
         legend_kw : dict, optional
-            Keyword arguments to change position and appearance of the legend
+            Keyword arguments to change position and appearence of the legend
 
             See matplotlib.colorbar.Colorbar and matplotlib.legend.Legend for
             possible keywords and their effects
 
-            Will only be used if `show_legend` is `True`
+            Will only be used if show_legend is `True`
 
         plot_kw : Keyword arguments
-            Keyword arguments to change various appearances of the plot
+            Keyword arguments to change various appearences of the plot
 
             See matplotlib.axes.Axes.plot for possible keywords and their
             effects
@@ -327,16 +317,16 @@
 
             - a tuple of length 2 specifying an interval of considered
             wind speeds
-            - an iterable containing only elements of `self.wind_speeds`
-            - a single element of `self.wind_speeds`
+            - an iterable containing only elements of self.wind_speeds
+            - a single element of self.wind_speeds
 
             The slices are then equal to the corresponding
-            columns of the table together with `self.wind_angles`
-
-            If nothing is passed, it will default to `self.wind_speeds`
+            columns of the table together with self.wind_angles
+
+            If nothing it passed, it will default to self.wind_speeds
 
         ax : matplotlib.axes.Axes, optional
-            Axes instance where the plot will be created
+            Axes instance where the plot will be created.
 
         colors : sequence of color_likes or (ws, color_like) pairs, optional
             Specifies the colors to be used for the different slices
@@ -352,7 +342,7 @@
             Defaults to `("green", "red")`
 
         show_legend : bool, optional
-            Specifies whether or not a legend will be shown next to the plot
+            Specifies wether or not a legend will be shown next to the plot
 
             The type of legend depends on the color options
 
@@ -362,15 +352,15 @@
             Defaults to `False`
 
         legend_kw : dict, optional
-            Keyword arguments to change position and appearance of the legend
+            Keyword arguments to change position and appearence of the legend
 
             See matplotlib.colorbar.Colorbar and matplotlib.legend.Legend for
             possible keywords and their effects
 
-            Will only be used if `show_legend` is `True`
+            Will only be used if show_legend is `True`
 
         plot_kw : Keyword arguments
-            Keyword arguments to change various appearances of the plot
+            Keyword arguments to change various appearences of the plot
 
             See matplotlib.axes.Axes.plot for possible keywords and their
             effects
@@ -396,9 +386,9 @@
         Parameters
         ----------
         ax : mpl_toolkits.mplot3d.axes3d.Axes3D, optional
-            Axes instance where the plot will be created
-
-        colors : sequence of color_likes, optional
+            Axes instance where the plot will be created.
+
+        colors: sequence of color_likes, optional
             Color pair determining the color gradient with which the
             polar diagram will be plotted
 
@@ -426,7 +416,7 @@
         Parameters
         ----------
         ax : matplotlib.axes.Axes, optional
-            Axes instance where the plot will be created
+            Axes instance where the plot will be created.
 
         colors : sequence of color_likes, optional
             Color pair determining the color gradient with which the
@@ -445,7 +435,7 @@
             Marker size in points**2
 
         show_legend : bool, optional
-            Specifies whether or not a legend will be shown next
+            Specifies wether or not a legend will be shown next
             to the plot
 
             Legend will be a `matplotlib.colorbar.Colorbar` instance
@@ -453,12 +443,12 @@
             Defaults to `False`
 
         legend_kw : Keyword arguments
-            Keyword arguments to change position and appearance of the legend
+            Keyword arguments to change position and appearence of the legend
 
             See matplotlib.legend.Legend for possible keywords and
             their effects
 
-            Will only be used if `show_legend` is `True`
+            Will only be used if show_legend is `True`
 
         """
         warnings.warn(
@@ -474,7 +464,7 @@
         legend_kw=None,
         **plot_kw,
     ):
-        """Computes the (separate) convex hull of one or more
+        """Computes the (seperate) convex hull of one or more
         slices of the polar diagram and creates a polar plot of them
 
         Parameters
@@ -484,21 +474,21 @@
 
             - a tuple of length 2 specifying an interval of considered
             wind speeds
-            - an iterable containing only elements of `self.wind_speeds`
-            - a single element of `self.wind_speeds`
+            - an iterable containing only elements of self.wind_speeds
+            - a single element of self.wind_speeds
 
             The slices are then equal to the corresponding
-            columns of the table together with `self.wind_angles`
-
-            If nothing is passed, it will default to `self.wind_speeds`
+            columns of the table together with self.wind_angles
+
+            If nothing it passed, it will default to self.wind_speeds
 
         ax : matplotlib.projections.polar.PolarAxes, optional
-            Axes instance where the plot will be created
+            Axes instance where the plot will be created.
 
         colors : subscriptable iterable of color_likes, optional
 
         show_legend : bool, optional
-            Specifies whether or not a legend will be shown next to the plot
+            Specifies wether or not a legend will be shown next to the plot
 
             The type of legend depends on the color options
 
@@ -508,15 +498,15 @@
             Defaults to `False`
 
         legend_kw : dict, optional
-            Keyword arguments to change position and appearance of the legend
+            Keyword arguments to change position and appearence of the legend
 
             See matplotlib.colorbar.Colorbar and matplotlib.legend.Legend for
             possible keywords and their effects
 
-            Will only be used if `show_legend` is `True`
+            Will only be used if show_legend is `True`
 
         plot_kw : Keyword arguments
-            Keyword arguments to change various appearances of the plot
+            Keyword arguments to change various appearences of the plot
 
             See matplotlib.axes.Axes.plot for possible keywords and their
             effects
