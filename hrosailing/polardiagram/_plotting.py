--- conflicted
+++ resolved
@@ -55,9 +55,6 @@
     for x, y in zip(wa, bsp):
         ax.plot(x, y, **plot_kw)
 
-<<<<<<< HEAD
-    cmap = _prepare_3d_plot(ax, [colors[0], colors[1]])
-=======
 
 def _configure_colors(ax, ws, colors):
     if _only_one_color(colors):
@@ -67,7 +64,6 @@
     if _more_colors_than_plots(ws, colors):
         ax.set_prop_cycle("color", colors)
         return
->>>>>>> e1f616ac
 
     if _no_color_gradient(colors):
         _set_color_cycle(ax, ws, colors)
@@ -76,17 +72,12 @@
     _set_color_gradient(ax, ws, colors)
 
 
-<<<<<<< HEAD
-    cmap = _prepare_3d_plot(ax, colors)
-    color = cmap((ws - ws.min()) / float((ws - ws.min()).max()))
-=======
 def _only_one_color(colors):
     return is_color_like(colors)
 
 
 def _more_colors_than_plots(ws, colors):
     return len(ws) <= len(colors)
->>>>>>> e1f616ac
 
 
 def _no_color_gradient(colors):
@@ -285,20 +276,6 @@
     wa, bsp = _get_convex_hull(wa, bsp)
 
     _plot(ws, wa, bsp, ax, colors, show_legend, legend_kw, **plot_kw)
-
-
-def _prepare_3d_plot(ax, colors):
-    ax.set_xlabel("TWS")
-    ax.set_ylabel("Polar plane: TWA / BSP ")
-
-    # remove axis labels since we are using polar-coordinates,
-    # which are transformed to cartesian, so the labels
-    # would be wrong
-    ax.yaxis.set_ticklabels([])
-    ax.zaxis.set_ticklabels([])
-
-    cmap = LinearSegmentedColormap.from_list("cmap", list(colors))
-    return cmap
 
 
 def _get_convex_hull(wa, bsp):
