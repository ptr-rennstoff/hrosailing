# pylint: disable=missing-module-docstring

from abc import ABC, abstractmethod


class PolarDiagramException(Exception):
    """Exception raised if some nonstandard error occurs,
    while doing something with polar diagrams
    """


class PolarDiagramInitializationException(Exception):
    """Exception raised if an error occurs during
    initialization of a PolarDiagram
    """


class PolarDiagram(ABC):
    """Base class for all polar diagrams

    Abstract Methods
    ----------------
    to_csv(csv_path)

    __from_csv__(cls, file)

    symmetrize()

    get_slices(ws)

    plot_polar(
        ws,
        ax=None,
        colors=("green", "red"),
        show_legend=False,
        legend_kw=None,
        **plot_kw
    )

    plot_flat(
        ws,
        ax=None,
        colors=("green", "red"),
        show_legend=False,
        legend_kw=None,
        **plot_kw
    )

    plot_3d(ax=None, **plot_kw)

    plot_color_gradient(
        ax=None,
        colors=("green", "red"),
        marker=None,
        ms=None,
        show_legend=False,
        **legend_kw,
    )

    plot_convex_hull(
        ws,
        ax=None,
        colors=("green", "red"),
        show_legend=False,
        legend_kw=None,
        **plot_kw,
    )
    """

    @abstractmethod
    def to_csv(self, csv_path):
        """This method should, given a path, write a .csv file in
        the location, containing human-readable information about the
        polar diagram object that called the method

        Parameters
        ----------
        csv_path: str,
            Path of the created csv file
        """

    @classmethod
    @abstractmethod
    def __from_csv__(cls, file):
        """"""

    @abstractmethod
    def symmetrize(self):
        """This method should return a new PolarDiagram object that is a
        symmetric (i.e. mirrored along the 0 - 180° axis) version of the
        polar diagram object that called the method
        """

    @abstractmethod
    def get_slices(self, ws):
        """This method should, given a number of wind speeds, return
        a list of the given wind speeds as well as wind angles and
        corresponding boat speeds, that reflect how the vessel behaves at
        the given wind speeds

        Parameters
        ----------
        ws : int/float
            int/float
            description of slices of the polar diagram to be plotted.

            For a description of what the slice is made of,
            see the respective PolarDiagram subclass
        """

    def plot_polar_slice(self, ws, ax=None, **plot_kw):
        """Creates a polar plot of a given slice of the
        polar diagram

        Parameters
        ----------
        ws : int/float
            int/float
            description of slices of the polar diagram to be plotted.

            For a description of what the slice is made of,
            see the respective PolarDiagram subclass

        ax : matplotlib.projections.polar.PolarAxes, optional
            Axes instance where the plot will be created.

            If nothing is passed, the function will create
            a suitable axes

        plot_kw : Keyword arguments
            Keyword arguments that will be passed to the
            `matplotlib.axes.Axes.plot` function, to change
            certain appearances of the plot
        """
        self.plot_polar(
            ws, ax, colors=None, show_legend=False, legend_kw=None, **plot_kw
        )

    def plot_flat_slice(self, ws, ax=None, **plot_kw):
        """Creates a cartesian plot of a given slice of the
        polar diagram

        Parameters
        ----------
        ws : int/float
            Slice of the polar diagram

            For a description of what the slice is made of,
            see the plot_flat()-method of the respective
            PolarDiagram subclass

        ax : matplotlib.axes.Axes, optional
            Axes instance where the plot will be created.

            If nothing is passed, the function will create
            a suitable axes

        plot_kw : Keyword arguments
            Keyword arguments that will be passed to the
            `matplotlib.axes.Axes.plot` function, to change
            certain appearances of the plot
        """
        self.plot_flat(
            ws, ax, colors=None, show_legend=False, legend_kw=None, **plot_kw
        )

    @abstractmethod
    def plot_polar(
        self,
        ws=None,
        ax=None,
        colors=("green", "red"),
        show_legend=False,
        legend_kw=None,
        **plot_kw,
    ):
        """This method should create a polar plot of one or more slices,
        corresponding to `ws`, of the polar diagram object.

        Parameters
        ---------

        ws : int/float
            description of slices of the polar diagram to be plotted.

            For details refer to the respective PolarDiagram subclass.

        ax : matplotlib.projections.polar.PolarAxes, optional
            Axes instance where the plot will be created.

        colors : sequence of color_likes or (ws, color_like) pairs, optional
            Specifies the colors to be used for the different slices

            For details refer to the respective PolarDiagram subclass.

            Defaults to `("green", "red")`

        show_legend : bool, optional
            Specifies whether or not a legend will be shown next to the plot

            For details refer to the respective PolarDiagram subclass.

            Defaults to `False`

        legend_kw : dict, optional
            Keyword arguments to change position and appearance of the legend

<<<<<<< HEAD
            See `matplotlib.colorbar.Colorbar` and `matplotlib.legend.Legend` for
            possible keywords and their effects
=======
            See `matplotlib.colorbar.Colorbar` for possible keywords
            when a colorbar is created and matplotlib.legend.Legend for
            possible keywords in cases where a Legend is created.

            For details refer to the respective PolarDiagram subclass.
>>>>>>> e7af9b2d

            Will only be used if show_legend is `True`

        plot_kw : Keyword arguments
            Keyword arguments to change various appearances of the plot

            See `matplotlib.axes.Axes.plot` for possible keywords and their
            effects
        """

    @abstractmethod
    def plot_flat(
        self,
        ws=None,
        ax=None,
        colors=("green", "red"),
        show_legend=False,
        legend_kw=None,
        **plot_kw,
    ):
        """This method should create a cartesian plot of one or more slices,
        corresponding to `ws`, of the polar diagram object


        Parameters
        ----------
        ws : tuple of length 2, iterable, int or float, optional
            Slices of the polar diagram.

            For details refer to the respective PolarDiagram subclass.

            If nothing is passed, it will default to (0, 20)

        ax : matplotlib.axes.Axes, optional
            Axes instance where the plot will be created.

        colors : sequence of color_likes or (ws, color_like) pairs, optional
            Specifies the colors to be used for the different slices

            For details refer to the respective PolarDiagram subclass.

            Defaults to `("green", "red")`

        show_legend : bool, optional
            Specifies whether or not a legend will be shown next to the plot

            For details refer to the respective PolarDiagram subclass.

            Defaults to `False`

        legend_kw : dict, optional
            Keyword arguments to change position and appearance of the legend

            See `matplotlib.colorbar.Colorbar` and `matplotlib.legend.Legend` for
            possible keywords and their effects

            Will only be used if `show_legend` is `True`

        plot_kw : Keyword arguments
            Keyword arguments to change various appearances of the plot

            See `matplotlib.axes.Axes.plot` for possible keywords and their
            effects
        """

    @abstractmethod
    def plot_3d(self):
        """This method should create a 3d plot of the polar diagram object"""

    @abstractmethod
    def plot_color_gradient(
        self,
        ax=None,
        colors=("green", "red"),
        marker=None,
        ms=None,
        show_legend=False,
        **legend_kw,
    ):
        """This method should create 'wind speed vs. wind angle'
        color gradient plot of the polar diagram object with respect
        to the corresponding boat speeds

        Parameters
        ----------

        ax : matplotlib.axes.Axes, optional
            Axes instance where the plot will be created.

        colors : tuple of two (2) color_likes, optional
            Color pair determining the color gradient with which the
            polar diagram will be plotted

            For details refer to the respective PolarDiagram subclass.

            Defaults to `("green", "red")`

        marker : matplotlib.markers.Markerstyle or equivalent, optional
            Markerstyle for the created scatter plot

            Defaults to `"o"`

        ms : float or array_like of fitting shape, optional
            Marker size in points**2

        show_legend : bool, optional
            Specifies whether or not a legend will be shown next
            to the plot

            Legend will be a `matplotlib.colorbar.Colorbar` instance

            Defaults to `False`

        legend_kw : Keyword arguments
            Keyword arguments to change position and appearance of the legend

            See `matplotlib.legend.Legend` for possible keywords and
            their effects

            Will only be used if `show_legend` is `True`
        """

    def plot_convex_hull_slice(self, ws, ax=None, **plot_kw):
        """Computes the convex hull of a given slice of
        the polar diagram and creates a polar plot of it

        Parameters
        ----------
        ws : int/float
            Slice of the polar diagram

            For a description of what the slice is made of,
            see the plot_convex_hull()-method of the respective
            PolarDiagram subclass

        ax : matplotlib.projections.polar.PolarAxes, optional
            Axes instance where the plot will be created.

            If nothing is passed, the function will create
            a suitable axes

        plot_kw : Keyword arguments
            Keyword arguments that will be passed to the
            `matplotlib.axes.Axes.plot` function, to change
            certain appearances of the plot
        """
        self.plot_convex_hull(
            ws, ax, colors=None, show_legend=False, legend_kw=None, **plot_kw
        )

    @abstractmethod
    def plot_convex_hull(
        self,
        ws=None,
        ax=None,
        colors=("green", "red"),
        show_legend=False,
        legend_kw=None,
        **plot_kw,
    ):
        """This method should compute the convex hull of one or multiple
        slices, corresponding to `ws`, of the polar diagram and then create
        a polar plot of them

        Parameters
        ----------
        ws : tuple of length 2, iterable, int or float, optional
            Slices of the polar diagram.

            For details refer to the respective PolarDiagram subclass.

            If nothing is passed, it will default to `(0, 20)`

        ax : matplotlib.projections.polar.PolarAxes, optional
            Axes instance where the plot will be created.

        colors : sequence of color_likes or (ws, color_like) pairs, optional
            Specifies the colors to be used for the different slices

            For details refer to the respective PolarDiagram subclass.

            Defaults to `("green", "red")`

        show_legend : bool, optional
            Specifies whether or not a legend will be shown next to the plot

            The type of legend depends on the color options

            For details refer to the respective PolarDiagram subclass.

            Defaults to `False`

        legend_kw : dict, optional
            Keyword arguments to change position and appearance of the legend

            See `matplotlib.colorbar.Colorbar` and `matplotlib.legend.Legend`
            for possible keywords and their effects

            Will only be used if show_legend is `True`

        plot_kw : Keyword arguments
            Keyword arguments to change various appearances of the plot

            See `matplotlib.axes.Axes.plot` for possible keywords and their
            effects

        """<|MERGE_RESOLUTION|>--- conflicted
+++ resolved
@@ -205,16 +205,11 @@
         legend_kw : dict, optional
             Keyword arguments to change position and appearance of the legend
 
-<<<<<<< HEAD
-            See `matplotlib.colorbar.Colorbar` and `matplotlib.legend.Legend` for
-            possible keywords and their effects
-=======
             See `matplotlib.colorbar.Colorbar` for possible keywords
-            when a colorbar is created and matplotlib.legend.Legend for
+            when a colorbar is created and `matplotlib.legend.Legend` for
             possible keywords in cases where a Legend is created.
 
             For details refer to the respective PolarDiagram subclass.
->>>>>>> e7af9b2d
 
             Will only be used if show_legend is `True`
 
