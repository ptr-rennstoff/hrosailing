"""
Classes used for modular modeling of different sampling methods

Defines the Sampler Abstract Base Class that can be used to create
custom sampling methods

Subclasses of Sampler can be used with the PointcloudExtension class
in the hrosailing.pipeline module
"""

# Author: Valentin Dannenberg & Robert Schüler


<<<<<<< HEAD
=======
import math
import random
>>>>>>> 1edc7058
from abc import ABC, abstractmethod

import numpy as np
from scipy.spatial import ConvexHull


class SamplerInitializationException(Exception):
    """Exception raised if an error occurs during
    initialization of a Sampler
    """


class Sampler(ABC):
    """Base class for all sampler classes


    Abstract Methods
    ----------------
    sample(self, pts)
    """

    @abstractmethod
    def sample(self, pts):
        """This method should be used, given certain points, to determine a
        constant number of sample points that lie in the convex hull of pts
        and are more or less representative of the trend of the given points
        """


class UniformRandomSampler(Sampler):
    """A sampler that produces a number of uniformly distributed samples,
    which all lie in the convex hull of certain given points

    Parameters
    ----------
    n_samples : positive int
        Amount of samples that will be produced by the sampler


    Raises SamplerInitializationException if n_samples is nonpositive
    """

    def __init__(self, n_samples):
        if n_samples <= 0:
            raise SamplerInitializationException("`n_samples`is not positive")

        self._n_samples = n_samples

    def sample(self, pts):
        """Produces samples according to the above described procedure

        Parameters
        ----------
        pts : array_like of shape (n, 2)
            Points in whose convex hull the produced samples will lie

        Returns
        -------
        samples : numpy.ndarray of shape (n_samples, 2)
            samples produced by the above described method
        """
        rng = np.random.default_rng()
        proj_pts = pts[:, :2]
        ineqs = ConvexHull(proj_pts).equations
        samples = []
        ws_bound, wa_bound = _create_bounds(pts)
        while len(samples) < self._n_samples:
            ws = rng.uniform(
                ws_bound[0], ws_bound[1], self._n_samples - len(samples)
            )
            wa = rng.uniform(
                wa_bound[0], wa_bound[1], self._n_samples - len(samples)
            )
            wind = np.column_stack((ws, wa))
            mask = np.all((ineqs[:, :2] @ wind.T).T <= -ineqs[:, 2], axis=1)
            samples.extend(wind[mask])

        return np.asarray(samples)


def _create_bounds(pts):
    ws_bound = (np.amin(pts[:, 0]), np.amax(pts[:, 0]))
    wa_bound = (np.amin(pts[:, 1]), np.amax(pts[:, 1]))
    return ws_bound, wa_bound


class FibonacciSampler(Sampler):
    """A sampler that produces sample points on a moved and scaled version
    of the spiral (sqrt(x)*cos(x), sqrt(x)*sin(x)), such that the angles
    are distributed equidistantly by the inverse golden ratio.

    The sample points all lie in the smallest enclosing circle
    of given data points.

    Inspired by Álvaro Gonzzález - "Measurement of areas on a sphere using
    Fibonacci and latitude–longitude lattices"

    Parameters
    ----------
    n_samples : positive int
        Amount of samples that will be produced by the sampler


    Raises SamplerInitializationException if n_samples is nonpositive
    """

    def __init__(self, n_samples):
        if n_samples <= 0:
            raise SamplerInitializationException("`n_samples` is not positive")

        self._n_samples = n_samples

    def sample(self, pts):
        """Produces samples according to the above described procedure

        Parameters
        ----------
        pts : array_like of shape (n, 2)
            Points in whose convex hull the produced samples will lie

        Returns
        -------
        samples : numpy.ndarray of shape (n_samples, 2)
            samples produced by the above described method
        """
        # calculate smallest circle containing pts
        midpoint, r = _make_circle(pts)

        # calculate an upper bound to the number of points needed for the
        # spiral to fill the convex hull with self._n_samples points
        ch = ConvexHull(pts)
        vol = ch.volume
        ineqs = ch.equations
        ub_n_samples = int(np.pi * self._n_samples / vol) + 10

        # create big fibonacci spiral
        golden_ratio = (1 + np.sqrt(5)) / 2
        i = np.arange(1, ub_n_samples)
        beta = 2 * np.pi * i * golden_ratio ** (-1)
        radius = np.sqrt(i / ub_n_samples)
        base_spiral = radius * np.array([np.cos(beta), np.sin(beta)])

        # move and scale fibonacci spiral to the previously calculated circle
        # use binary search to rescale until number of sample points
        # in the convex hull meets the condition

        return _binary_rescale(
            self._n_samples, _sample_generator(base_spiral, midpoint, ineqs), r
        )


class ArchimedianSampler(Sampler):
    """A sampler that produces a number of approximately equidistant
    sample points on a moved and scaled version of the archimedean spiral
    (x*cos(x), x*sin(x)).

    The sample points all lie in the smallest enclosing circle
    of given data points.

    Inspired by
    https://agupubs.onlinelibrary.wiley.com/doi/full/10.1029/2007GC001581

    Parameters
    ----------
    n_samples : positive int
        Amount of samples that will be produced by the sampler


    Raises SamplerInitializationException if n_samples is nonpositive
    """

    def __init__(self, n_samples):
        if n_samples <= 0:
            raise SamplerInitializationException("`n_samples` is not positive")

        self._n_samples = n_samples

    def sample(self, pts):
        """Produces samples according to the above described procedure

        Parameters
        ----------
        pts : array_like of shape (n, 2)
            Points in whose convex hull the produced samples will lie

        Returns
        -------
        samples : numpy.ndarray of shape (n_samples, 2)
            samples produced by the above described method
        """

        # calculate enclosing circle
        midpoint, r = _make_circle(pts)

        # compute convex hull and its volume
        ch = ConvexHull(pts)
        vol = ch.volume
        ineqs = ch.equations

        ub_n_samples = int(np.pi * self._n_samples / vol) + 10

        # estimate upper bounds for spiral points needed
        # and simultaniously create arc values
        beta = [0]
        for _ in range(ub_n_samples):
            beta.append(beta[-1] + 8 / (beta[-1] + 2))

        beta = np.array(beta)
        base_spiral = beta * np.array([np.cos(beta), np.sin(beta)])

        return _binary_rescale(
            self._n_samples, _sample_generator(base_spiral, midpoint, ineqs), r
        )


def _binary_rescale(n_samples, generate_sample, start_value):
    # performs binary search to create a sample
    # of size n_samples by calling generate_sample(t),
    # where t is the parameter modified
    lb = 0
    ub = None
    t = start_value
    sample = generate_sample(t)

    while len(sample) != n_samples:
        if len(sample) > n_samples:
            lb = t
        else:
            ub = t
        if ub is None:
            t *= 2
        else:
            t = (ub + lb) / 2
        sample = generate_sample(t)

    return sample


def _sample_generator(base_set, midpoint, ineqs):
    # creates a function which generates samples as a scaled base_set
    # translated in midpoint and forfilling the
    # inequalities ineqs
    def generate_sample(t):
        spiral = (midpoint[:, None] + t * base_set).transpose()
        mask = np.all((ineqs[:, :2] @ spiral.T).T <= -ineqs[:, 2], axis=1)
        return spiral[mask]

    return generate_sample


def _make_circle(pts, eps = 0.0001):
    pts = pts.copy()
    np.random.shuffle(pts)
    k = []  # list of necessary boundary points
    circle = _small_circle(pts[k])
    i = 0  # index of currently examined point
    j = 0  # index of point to be included
    while i < len(pts):
        p = pts[i]

        if _is_in_circle(p, circle, eps):
            i += 1
            j = max(i, j)
            continue

        # p is not in circle
        if i == j:
            k = [i]
            i = 0
            circle = _small_circle(pts[k])
            continue

        # p is not in circle and len(k) < 3
        k = [t for t in k if t > i]
        k.append(i)
        circle = _small_circle(pts[k])
        i = 0

    return circle


def _is_in_circle(p, circle, eps):
    mp, r = circle
    return np.linalg.norm(p - mp) < r + eps


def _small_circle(pts):
    if len(pts) == 0:
        return np.zeros((2,)), 0
    if len(pts) == 1:
        return pts[0], 0
    if len(pts) == 2:
        p1, p2 = pts[0], pts[1]
        mp = 1/2*(p1+p2)
        r = 1/2*np.linalg.norm(p1-p2)
        return mp, r
    if len(pts) == 3:
        circle_m = -np.column_stack(pts).T
        circle_m = np.column_stack([np.ones(3), circle_m])
        circle_b = np.array([-np.linalg.norm(p)**2 for p in pts])
        #TODO: handling for degenerate case
        a, b, c = np.linalg.inv(circle_m)@circle_b
        return np.array([b/2, c/2]), np.sqrt(b**2/4 + c**2/4 - a)
    raise Exception(f"len(k) should be <= 3 but k = {pts}")<|MERGE_RESOLUTION|>--- conflicted
+++ resolved
@@ -10,12 +10,6 @@
 
 # Author: Valentin Dannenberg & Robert Schüler
 
-
-<<<<<<< HEAD
-=======
-import math
-import random
->>>>>>> 1edc7058
 from abc import ABC, abstractmethod
 
 import numpy as np
