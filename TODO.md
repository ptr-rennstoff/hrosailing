--- conflicted
+++ resolved
@@ -6,11 +6,8 @@
 - [ ] Make descriptions of parameters and functionalities more verbose
 - [ ] Add 'Getting started' section to first site of documentation
 - [ ] Add Contributing.md
-<<<<<<< HEAD
 - [ ] Add links to referenced submodules, classes, exceptions and methods
-=======
 - [ ] Fix style problems due to conversion from pdoc3 to pdoc
->>>>>>> ad683892
 
 ### Tests
 - [ ] Testsuite for cruising-Submodule
